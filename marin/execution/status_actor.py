--- conflicted
+++ resolved
@@ -1,46 +1,6 @@
 import ray
-<<<<<<< HEAD
-from ray import ObjectRef
-
-from marin.execution.executor_step_status import (
-    STATUS_FAILED,
-    STATUS_SUCCESS,
-    ExecutorStepEvent,
-    append_status_event,
-    get_status_path,
-    is_failure,
-    read_events,
-)
-
-
-@dataclass
-class RayObjectRef:
-    """This class wrap a ray object reference to pass it by reference. If we just pass the object reference, it will be
-    passed by value and ray would try to resolve it before passing it to the function.
-
-
-        @ray.remote
-        class Actor:
-            def add(self, ref):
-                return ref
-
-        @ray.remote
-        def f():
-            return "Hello"
-
-        actor = Actor.remote()
-        print(ray.get(actor.add.remote(f.remote())))
-
-        The above code will print "Hello"
-
-    """
-
-    ref: ObjectRef
-
-=======
 from ray.util import state  # noqa
 
->>>>>>> fdd4edd2
 
 @ray.remote
 class StatusActor:
@@ -55,92 +15,10 @@
     """
 
     def __init__(self, cache_size: int = 10_000):
-<<<<<<< HEAD
-        self.value_to_status_reference: dict[str, tuple[str | None, ObjectRef | None]] = {}
-        # TODO(abhi): Make the values of the dict a dataclass
-        self.lru_cache: OrderedDict[str, None] = OrderedDict()  # lru_cache to keep dict size to cache_size
-        self.cache_size = cache_size
-        self.lock_output_path_to_task_id: dict[str, str] = {}
-
-    def _add_status_and_reference(
-        self, output_path: str, executor_step_event: ExecutorStepEvent | None, reference: RayObjectRef | None
-    ):
-        """
-        Main function to update the status and reference of an output path.
-        reference is a RayObjectRef object that wraps the reference to pass it by reference.
-        executor_step_event is the event updating the status of a step. We update our dict and also write to GCP.
-        If either one of status or reference is None, we use the previous value.
-        """
-
-        reference = reference and reference.ref
-        if reference is None and executor_step_event is None:
-            return
-        elif reference is None:
-            # Status is being updated, We need to write this to GCP too
-            reference = self.value_to_status_reference.get(output_path, (None, None))[1]
-            append_status_event(output_path, executor_step_event)
-            status = executor_step_event.status
-
-        elif executor_step_event is None:
-            status = self.get_status(output_path)
-
-        else:
-            status = executor_step_event.status
-            append_status_event(output_path, executor_step_event)
-
-        self.value_to_status_reference[output_path] = (status, reference)
-
-        # Manage LRU cache for statuses that are SUCCESS or FAILED
-        if status in {STATUS_SUCCESS, STATUS_FAILED}:
-            self.lru_cache[output_path] = None
-            self.lru_cache.move_to_end(output_path)  # Mark as recently used
-
-            if len(self.lru_cache) > self.cache_size:
-                # Evict the least recently used item
-                oldest = self.lru_cache.popitem(last=False)
-                del self.value_to_status_reference[oldest[0]]
-
-    def update_status(self, output_path: str, status: str, message: str | None = None, ray_task_id: str | None = None):
-        """
-        Update the status of an output path. We also write the output to GCP.
-        """
-        date = datetime.now().isoformat()
-        event = ExecutorStepEvent(date=date, status=status, message=message, ray_task_id=ray_task_id)
-        self._add_status_and_reference(output_path, event, None)
-
-    def update_reference(self, output_path: str, reference: RayObjectRef):
-        """
-        We update the reference for an output path. We need to pass reference as a list to ensure we pass by reference
-        """
-        self._add_status_and_reference(output_path, None, reference)
-
-    def get_status(self, output_path: str) -> str | None:
-        """Returns the step's status, if known.
-        If this actor knows about it (e.g. it's currently running or recently failed), we return that.
-        Otherwise, we check against the .executor_status file to see. If it has a "final" status (SUCCESS or FAILED),
-        then we return that. Otherwise, return None."""
-
-        if output_path in self.value_to_status_reference:
-            return self.value_to_status_reference[output_path][0]
-        else:
-            status_path = get_status_path(output_path)
-            events = read_events(status_path)
-            if len(events) > 0:
-                if is_failure(events[-1].status) or events[-1].status == STATUS_SUCCESS:
-                    self.value_to_status_reference[output_path] = (events[-1].status, None)
-                    return events[-1].status
-                else:
-                    return None
-            else:  # No status file, so it's a new step
-                self.value_to_status_reference[output_path] = (None, None)
-                return None
-=======
         self.task_id_locks: dict[str, str] = {}
-        print("StatusActor initialized")
 
     def get_task_id_with_lock(self, output_path: str) -> str:
         return self.task_id_locks.get(output_path, None)
->>>>>>> fdd4edd2
 
     def get_lock_by_replacing_task_id(self, output_path: str, task_id: str, current_owner_task_id: str | None) -> bool:
         if self.task_id_locks.get(output_path, None) == current_owner_task_id:
@@ -155,20 +33,15 @@
 class PreviousTaskFailedError(Exception):
     """Custom exception for specific error handling."""
 
-<<<<<<< HEAD
-    def get_statuses(self, output_paths: list[str]) -> list[str | None]:
-        return [self.get_status(output_path) for output_path in output_paths]
-
+    def __init__(self, message):
+        super().__init__(message)
 
 
 if __name__ == "__main__":
     ray.init(namespace="marin")
     import sys
+
     args = sys.argv[1:]
     if args[0] == "kill":
         actor = ray.get_actor("status_actor")
-        ray.kill(actor)
-=======
-    def __init__(self, message):
-        super().__init__(message)
->>>>>>> fdd4edd2
+        ray.kill(actor)