--- conflicted
+++ resolved
@@ -8,11 +8,7 @@
 from experiments.simple_train_config import SimpleTrainConfig
 from marin.execution.executor import executor_main
 from marin.resources import TpuPodConfig
-<<<<<<< HEAD
-from marin.speedrun.speedrun import SpeedrunConfig
-=======
 from marin.speedrun.speedrun import SpeedrunConfig, default_speedrun
->>>>>>> 7fc968ee
 
 logger = logging.getLogger("ray")
 
@@ -28,11 +24,7 @@
         learning_rate=3e-3,
         weight_decay=0.1,
         steps_per_eval=1000,
-<<<<<<< HEAD
-    ),    
-=======
     ),
->>>>>>> 7fc968ee
 )
 
 if __name__ == "__main__":
@@ -40,11 +32,8 @@
     print(f"Number of devices: {speedrun_config.num_devices}")
     print(f"Device FLOPs: {speedrun_config.device_flops}")
     print(f"Total peak FLOPs: {speedrun_config.device_flops * speedrun_config.num_devices}")
-<<<<<<< HEAD
 
     print(f"Estimated model flops: {speedrun_config.estimate_model_flops()}")
-=======
->>>>>>> 7fc968ee
-    
+
     # Comment out the actual run for now
     # executor_main(steps=default_speedrun("75M_llama_fineweb_edu", speedrun_config))