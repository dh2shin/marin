"""
Instruction datasets are downloaded from Hugging Face and transformed into OpenAI messages
format which can be used for SFT.

How to add a new instruction dataset:
1. Add the dataset config to INSTRUCTION_DATASET_NAME_TO_CONFIG
2. Register an adapter for the dataset in operations/transform/conversation/adapters.py

How to retrieve an instruction dataset:
1. Use the function `get_instruction_dataset` with the HF repo id.

Current datasets:
1. meta-math/MetaMathQA
2. allenai/tulu-v2-sft-mixture
3. openbmb/UltraInteract_sft
4. teknium/OpenHermes-2.5
5. allenai/tulu-v2-sft-mixture-olmo-4096
6. allenai/tulu-3-sft-mixture
7. TIGER-Lab/AceCode-89K
8. cognitivecomputations/dolphin-r1
9. open-r1/OpenThoughts-114k-math
10. bespokelabs/Bespoke-Stratos-17k
11. HuggingFaceTB/smoltalk
12. PrimeIntellect/verifiable-math-problems
"""

import hashlib
from dataclasses import dataclass, field

from marin.execution.executor import (
    ExecutorStep,
    executor_main,
    output_path_of,
    this_output_path,
    versioned,
)
from operations.download.huggingface.download import DownloadConfig
from operations.download.huggingface.download_hf import download_hf
from operations.transform.conversation.transform_conversation import (
    TransformSFTDatasetConfig,
    transform_dataset,
    transform_hf_dataset,
)


@dataclass(frozen=True)
class InstructionDatasetConfig:
    """Config to download and transform an instruction dataset.

    Args:
        hf_dataset_id: The Hugging Face repo id of the dataset.
        revision: The revision of the dataset to download. A 7-character commit hash.
        wait_for_completion: Whether to wait for the dataset to be downloaded, usually True.
        metadata_columns: The columns to extract from the dataset. Check the dataset's schema for available columns.
        filetype: The filetype of the dataset; check the dataset's files on Hugging Face for the correct filetype.
        subsets: Data subsets (from HuggingFace config) to use. Empty list indicates to use all/default subset(s).
        splits: Data splits (e.g., `train`, `validation`) to use. Empty list indicates to use all splits.
                Defaults to `train` only
        legacy: True uses the Marin function as dataloader. False uses the `datasets` package as dataloader.
    """

    hf_dataset_id: str
    revision: str
    wait_for_completion: bool
    metadata_columns: list[str]
    filetype: str
    subsets: list[str] = field(default_factory=lambda: [])
    splits: list[str] = field(default_factory=lambda: ["train"])
    legacy: bool = False


INSTRUCTION_DATASET_NAME_TO_CONFIG = {
    "meta-math/MetaMathQA": InstructionDatasetConfig(
        hf_dataset_id="meta-math/MetaMathQA",
        revision="aa4f34d",
        wait_for_completion=True,
        metadata_columns=["type"],
        filetype="json",
    ),
    "allenai/tulu-v2-sft-mixture": InstructionDatasetConfig(
        hf_dataset_id="allenai/tulu-v2-sft-mixture",
        revision="6248b17",
        wait_for_completion=True,
        metadata_columns=["dataset", "id"],
        filetype="parquet",
    ),
    "openbmb/UltraInteract_sft": InstructionDatasetConfig(
        hf_dataset_id="openbmb/UltraInteract_sft",
        revision="2b102e4",
        wait_for_completion=True,
        metadata_columns=["task", "dataset"],
        filetype="parquet",
    ),
    "teknium/OpenHermes-2.5": InstructionDatasetConfig(
        hf_dataset_id="teknium/OpenHermes-2.5",
        revision="b820378",
        wait_for_completion=True,
        metadata_columns=["id", "category", "source"],
        filetype="json",
    ),
    "allenai/tulu-v2-sft-mixture-olmo-4096": InstructionDatasetConfig(
        hf_dataset_id="allenai/tulu-v2-sft-mixture-olmo-4096",
        revision="7a7c388",  # The revision hash shown in the image
        wait_for_completion=True,
        metadata_columns=["dataset", "id"],  # Keeping these metadata columns
        filetype="jsonl",  # Corrected from parquet to jsonl based on the file extension
    ),
    "allenai/tulu-3-sft-mixture": InstructionDatasetConfig(
        hf_dataset_id="allenai/tulu-3-sft-mixture",
        revision="55e9fd6",  # The revision hash shown in the image
        wait_for_completion=True,
        metadata_columns=["dataset", "id"],  # Keeping these metadata columns
        filetype="parquet",
    ),
    "TIGER-Lab/AceCode-89K": InstructionDatasetConfig(
        hf_dataset_id="TIGER-Lab/AceCode-89K",
        revision="0361e95",
        wait_for_completion=True,
        metadata_columns=["id", "source"],
        filetype="parquet",
    ),
    "cognitivecomputations/dolphin-r1": InstructionDatasetConfig(
        hf_dataset_id="cognitivecomputations/dolphin-r1",
        subsets=["nonreasoning", "reasoning-deepseek", "reasoning-flash"],
        revision="f6ac651",  # The revision hash shown in the image
        wait_for_completion=True,
        metadata_columns=["score", "refusal", "compliance_rating", "overall_quality"],
        splits=["train"],
        filetype="jsonl",
    ),
    "open-r1/OpenThoughts-114k-math": InstructionDatasetConfig(
        hf_dataset_id="open-r1/OpenThoughts-114k-math",
        revision="2db609d",  # The revision hash shown in the image
        wait_for_completion=True,
        metadata_columns=["system", "source", "generated_token_count", "correct"],
        filetype="parquet",
    ),
    "bespokelabs/Bespoke-Stratos-17k": InstructionDatasetConfig(
        hf_dataset_id="bespokelabs/Bespoke-Stratos-17k",
        revision="9e9adba",  # The revision hash shown in the image
        wait_for_completion=True,
        filetype="parquet",
        metadata_columns=[],
    ),
    "HuggingFaceTB/smoltalk": InstructionDatasetConfig(
        hf_dataset_id="HuggingFaceTB/smoltalk",
        revision="2c849df",  # The revision hash shown in the image
        wait_for_completion=True,
        metadata_columns=["source"],  # Keeping these metadata columns
        subsets=["all"],
        filetype="parquet",
    ),
    "PrimeIntellect/verifiable-math-problems": InstructionDatasetConfig(
        hf_dataset_id="PrimeIntellect/verifiable-math-problems",
        revision="2ad7c92",  # The revision hash shown in the image
        wait_for_completion=True,
        metadata_columns=["source", "task_type", "problem_id"],  # Keeping these metadata columns
        filetype="parquet",
    ),
<<<<<<< HEAD
    "sherryy/tulu-3-sft-personas-instruction-following-expanded": InstructionDatasetConfig(
        hf_dataset_id="sherryy/tulu-3-sft-personas-instruction-following-expanded",
        revision="79ab2c4",  # The revision hash shown in the image
        wait_for_completion=True,
        metadata_columns=["dataset", "id"],  # Keeping these metadata columns
        filetype="parquet",
=======
    "facebook/natural_reasoning": InstructionDatasetConfig(
        hf_dataset_id="facebook/natural_reasoning",
        revision="main",  # You might want to pin this to a specific commit hash later
        wait_for_completion=True,
        metadata_columns=["reference_answer"],  # Including reference_answer as metadata
        filetype="jsonl",  # The dataset appears to be in parquet format
        splits=["train"],  # Default to train split
>>>>>>> 883a4f15
    ),
}


def get_directory_friendly_dataset_name(hf_dataset_id: str) -> str:
    dataset_name = hf_dataset_id.replace("/", "--")
    dataset_name = dataset_name.replace(".", "-")
    dataset_name = dataset_name.replace("#", "-")
    return dataset_name


def download_dataset_step(dataset: InstructionDatasetConfig) -> ExecutorStep:
    """ExecutorStep for downloading of data from external source to GCP"""
    dataset_name = get_directory_friendly_dataset_name(dataset.hf_dataset_id)
    download_step = ExecutorStep(
        name=f"raw/{dataset_name}",
        fn=download_hf,
        config=DownloadConfig(
            hf_dataset_id=dataset.hf_dataset_id,
            revision=versioned(dataset.revision),
            gcs_output_path=this_output_path(),
            wait_for_completion=True,
        ),
        override_output_path=f"raw/{dataset_name}-{dataset.revision}",
    )

    return download_step


def transform_dataset_step(dataset_cfg: InstructionDatasetConfig, download_step: ExecutorStep) -> ExecutorStep:
    """ExecutorStep that preprocesses and shards the input dataset.

    ===========================================================================
    dataset_cfg: {
        ...
        "hf_dataset_id": "cognitivecomputations/dolphin-r1",
        "subsets": ["reasoning-flash"],
        "splits": ['train', 'validation'],
        ...
    }
    output_path_of(download_step) --> gs://.../raw/dolphin-r1-[hash]

    Expected files written: [
        gs://.../dolphin-r1-reasoning-flash-train-[hash]/shard_00001.json.gz,
        ...
        gs://.../dolphin-r1-reasoning-flash-train-[hash]/shard_00055.json.gz,
        gs://.../dolphin-r1-reasoning-flash-validation-[hash]/shard_00001.json.gz,
        ...
        gs://.../dolphin-r1-reasoning-flash-validation-[hash]/shard_00023.json.gz,
    ]
    ===========================================================================
    """
    dataset_name = get_directory_friendly_dataset_name(dataset_cfg.hf_dataset_id)
    download_data_path = output_path_of(download_step)

    # Transform the dataset
    if dataset_cfg.legacy:
        # Uses the Marin function
        transform_fn = transform_dataset
    else:
        # Uses the new tranform function that calls `datasets` package
        transform_fn = transform_hf_dataset

    config_str = f"{dataset_name}-\
        {dataset_cfg.revision}\
        -{sorted(dataset_cfg.subsets)}\
        -{sorted(dataset_cfg.splits)}"
    hashed_config_str = hashlib.md5(config_str.encode()).hexdigest()[:6]

    transform_step = ExecutorStep(
        name=f"documents/{dataset_name}",
        fn=transform_fn,
        config=TransformSFTDatasetConfig(
            input_path=download_data_path,
            output_path=this_output_path(),
            shard_size=versioned(5000),
            metadata_columns=versioned(dataset_cfg.metadata_columns),
            filetype=dataset_cfg.filetype,
            source=dataset_cfg.hf_dataset_id,
            subsets=dataset_cfg.subsets,
            splits=dataset_cfg.splits,
        ),
        override_output_path=f"documents/{dataset_name}-{dataset_cfg.revision}-{hashed_config_str}",
    )

    return transform_step


def get_instruction_dataset(
    hf_dataset_id: str, splits: list[str] = field(default_factory=lambda: ["train"])
) -> ExecutorStep:
    # Check that config exists
    assert hf_dataset_id in INSTRUCTION_DATASET_NAME_TO_CONFIG, f"Unknown instruction dataset: {hf_dataset_id}"

    # Create a new configuration instance with the desired split.
    original_config = INSTRUCTION_DATASET_NAME_TO_CONFIG[hf_dataset_id]
    config = InstructionDatasetConfig(
        **{k: v for k, v in original_config.__dict__.items() if k != "splits"}, splits=splits
    )

    download_step = download_dataset_step(config)
    transform_step = transform_dataset_step(config, download_step)
    return transform_step


if __name__ == "__main__":
    all_steps = []
    for config in INSTRUCTION_DATASET_NAME_TO_CONFIG.values():
        downloaded_dataset = download_dataset_step(config)
        all_steps.append(downloaded_dataset)
        transformed_dataset = transform_dataset_step(config, downloaded_dataset)
        all_steps.append(transformed_dataset)

    executor_main(steps=all_steps)<|MERGE_RESOLUTION|>--- conflicted
+++ resolved
@@ -157,14 +157,12 @@
         metadata_columns=["source", "task_type", "problem_id"],  # Keeping these metadata columns
         filetype="parquet",
     ),
-<<<<<<< HEAD
     "sherryy/tulu-3-sft-personas-instruction-following-expanded": InstructionDatasetConfig(
         hf_dataset_id="sherryy/tulu-3-sft-personas-instruction-following-expanded",
         revision="79ab2c4",  # The revision hash shown in the image
         wait_for_completion=True,
         metadata_columns=["dataset", "id"],  # Keeping these metadata columns
         filetype="parquet",
-=======
     "facebook/natural_reasoning": InstructionDatasetConfig(
         hf_dataset_id="facebook/natural_reasoning",
         revision="main",  # You might want to pin this to a specific commit hash later
@@ -172,7 +170,6 @@
         metadata_columns=["reference_answer"],  # Including reference_answer as metadata
         filetype="jsonl",  # The dataset appears to be in parquet format
         splits=["train"],  # Default to train split
->>>>>>> 883a4f15
     ),
 }
 
