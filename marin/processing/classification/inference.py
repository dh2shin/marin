--- conflicted
+++ resolved
@@ -208,12 +208,8 @@
     try:
         ray.get(responses)
     except Exception as e:
-<<<<<<< HEAD
+        print(f"Error processing: {e}")
         raise e
-=======
-        print(f"Error processing: {e}")
-        raise
->>>>>>> d128b17f
 
 
 @draccus.wrap()
