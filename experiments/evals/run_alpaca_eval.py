from experiments.evals.evals import evaluate_alpaca_eval
from experiments.evals.resource_configs import SINGLE_TPU_V6E_8
from marin.execution.executor import ExecutorMainConfig, executor_main

executor_main_config = ExecutorMainConfig(force_run_failed=True)
steps = [
    evaluate_alpaca_eval(
<<<<<<< HEAD
        model_name="hypnotic_spoonbill_tulu_lr4e-4_6k",
        model_path="gs://marin-us-central2/checkpoints/hypnotic_spoonbill_tulu_lr4e-4/hf/seed_0/57nwafni/step-5999/",
=======
        model_name="debug_double_check_best_main",
        model_path="gs://marin-us-central2/checkpoints/hypnotic_spoonbill_tulu_lr1e-4/hf/seed_0/u5uhwdcn/step-4500/",
>>>>>>> 0a01475b
        resource_config=SINGLE_TPU_V6E_8,
        temperature=0.7,
    ),
]

if __name__ == "__main__":
    executor_main(executor_main_config, steps=steps)<|MERGE_RESOLUTION|>--- conflicted
+++ resolved
@@ -5,13 +5,8 @@
 executor_main_config = ExecutorMainConfig(force_run_failed=True)
 steps = [
     evaluate_alpaca_eval(
-<<<<<<< HEAD
-        model_name="hypnotic_spoonbill_tulu_lr4e-4_6k",
-        model_path="gs://marin-us-central2/checkpoints/hypnotic_spoonbill_tulu_lr4e-4/hf/seed_0/57nwafni/step-5999/",
-=======
         model_name="debug_double_check_best_main",
         model_path="gs://marin-us-central2/checkpoints/hypnotic_spoonbill_tulu_lr1e-4/hf/seed_0/u5uhwdcn/step-4500/",
->>>>>>> 0a01475b
         resource_config=SINGLE_TPU_V6E_8,
         temperature=0.7,
     ),
