"""
The `Executor` framework provides a way to specify a DAG of `ExecutorStep`s that
are executed in a topological order using Ray.  Beyond that:

1. The key distinguishing feature of the framework is allowing the user to
   flexibly control what steps are "new".

2. A secondary feature of the framework is that it creates sensible output paths
   for each step to free the user from having to come up with interpretable
   names that don't clash.

As an example, suppose you have a two-step pipeline:

    transform(method) -> tokenize(method)

which can be instantiated as:

    [A] transform(trafilatura) -> tokenize(llama2)
    [B] transform(resiliparse) -> tokenize(llama2)
    [C] transform(trafilatura) -> tokenize(llama3)
    [D] transform(resiliparse) -> tokenize(llama3)

If you have already run a particular instantiation, running it again
should be a no-op (assume idempotence).  If you run [A], then running [C] should
reuse `transform(trafilatura)`.

## Versioning

But the big question is: when is a step `transform(trafilatura)` "new"?
In the extreme, you have to hash the code of `transform` and the precise
configuration passed into it, but this is too strict: Semantics-preserving
changes to the code or config (e.g., adding logging) should not trigger a rerun.

We want to compute a *version* for each step.  Here's what the user supplies:
1. a `name` (that characterizes the code and also is useful for interpretability).
2. which fields of a `config` should be included in the version (things like the
   "method", not default thresholds that don't change).

The version of a step is identified by the name, versioned fields, and the
versions of all the dependencies. This version is represented as a hash (e.g.,
8ce902).

## Output paths

Having established the version, the question is what the output path should be.
One extreme is to let the framework automatically specify all the paths, but
then the paths are opaque and you can't easily find where things are stored.

Solution: based on the name and version, the output path of a step is computed.
For example, if name is "documents/fineweb-resiliparse", then the full path
might be:

    gs://marin-us-central2/documents/fineweb-resiliparse-8c2f3a

## Final remarks

- If you prefer to manage the output paths yourself, you can not use `versioned`
  fields and specify everything you want in the name.  Note the version will
  still depend on upstream dependencies.

- The pipeline might get too big and unwieldy, in which case we can cut it up by
  specifying a hard-coded path as the input to a step.  Or perhaps we can have
  our cake and eat it to by putting in an "assert" statement to ensure the input
  path that's computed from upstream dependencies is what we expect.

- If we decide to rename fields, we can extend `versioned` to take a string of
  the old field name to preserve backward compatibility.
"""

import hashlib
import inspect
import json
import logging
import os
import subprocess
import traceback
import urllib.parse
from collections.abc import Callable
from concurrent.futures import ThreadPoolExecutor
from dataclasses import asdict, dataclass, field, fields, is_dataclass, replace
from datetime import datetime
from typing import Any, Generic, TypeVar

import draccus
import fsspec
import ray
import ray.remote_function

from marin.execution.executor_step_status import (
    STATUS_FAILED,
    STATUS_SUCCESS,
    STATUS_WAITING,
    append_status,
    get_current_status,
    get_status_path,
    read_events,
)
from marin.utilities.executor_utils import compare_dicts
from marin.utilities.json_encoder import CustomJsonEncoder

logger = logging.getLogger("ray")

ConfigT = TypeVar("ConfigT", covariant=True, bound=dataclass)
T_co = TypeVar("T_co", covariant=True)

ExecutorFunction = Callable | ray.remote_function.RemoteFunction | None


@dataclass(frozen=True)
class ExecutorStep(Generic[ConfigT]):
    """
    An `ExecutorStep` represents a single step of a larger pipeline (e.g.,
    transforming HTML to text).  It is specified by:
     - a name (str), which is used to determine the `output_path`.
     - a function `fn` (Ray remote), and
     - a configuration `config` which gets passed into `fn`.

    When a step is run, we compute the following two things for each step:
    - `version`: represents all the upstream dependencies of the step
    - `output_path`: the path where the output of the step are stored, based on
    the name and a hash of the version.

    The `config` is a dataclass object that recursively might have special
    values of the following form:
    - `InputName(step, name)`: a dependency on another `step`, resolve to the step.output_path / name
    - `OutputName(name)`: resolves to the output_path / name
    - `VersionedValue(value)`: a value that should be part of the version
    The `config` is instantiated by replacing these special values with the
    actual paths during execution.

    Note: `step: ExecutorStep` is interpreted as `InputName(step, None)`.
    """

    name: str
    fn: ExecutorFunction
    config: ConfigT
    description: str | None = None

    override_output_path: str | None = None
    """Specifies the `output_path` that should be used.  Print warning if it
    doesn't match the automatically computed one."""

    def cd(self, name: str) -> "InputName":
        """Refer to the `name` under `self`'s output_path."""
        return InputName(self, name=name)

    def __hash__(self):
        """Hash based on the ID (every object is different)."""
        return hash(id(self))


@dataclass(frozen=True)
class InputName:
    """To be interpreted as a previous `step`'s output_path joined with `name`."""

    step: ExecutorStep
    name: str | None

    def cd(self, name: str) -> "InputName":
        return InputName(self.step, name=os.path.join(self.name, name) if self.name else name)


def output_path_of(step: ExecutorStep, name: str | None = None):
    return InputName(step=step, name=name)


@dataclass(frozen=True)
class OutputName:
    """To be interpreted as part of this step's output_path joined with `name`."""

    name: str | None


def this_output_path(name: str | None = None):
    return OutputName(name=name)


@dataclass(frozen=True)
class VersionedValue(Generic[T_co]):
    """Wraps a value, to signal that this value (part of a config) should be part of the version."""

    value: T_co


def versioned(value: T_co) -> VersionedValue[T_co]:
    if isinstance(value, VersionedValue):
        raise ValueError("Can't nest VersionedValue")
    return VersionedValue(value)


############################################################


@dataclass(frozen=True)
class ExecutorStepInfo:
    """
    Contains the information about an `ExecutorStep` that can be serialized into JSON.
    Note that this conversion is not reversible.
    """

    name: str
    """`step.name`."""

    fn_name: str
    """Rendered string of `step.fn`."""

    config: dataclass
    """`step.config`, but concretized (no more `InputName`, `OutputName`, or `VersionedValue`)."""

    description: str | None
    """`step.description`."""

    override_output_path: str | None
    """`step.override_output_path`."""

    version: dict[str, Any]
    """`executor.versions[step]`."""

    dependencies: list[str]
    """Fully realized output_paths of the dependencies."""

    output_path: str
    """`executor.output_paths[step]`."""


@dataclass(frozen=True)
class ExecutorInfo:
    """Contains information about an execution."""

    # Metadata related to the launch
    ray_job_id: str
    git_commit: str | None
    caller_path: str
    created_date: str
    user: str | None

    # Information taken from `Executor`
    prefix: str
    description: str | None
    steps: list[ExecutorStepInfo]


def get_info_path(output_path: str) -> str:
    """Return the `path` of the info file associated with `output_path`."""
    return os.path.join(output_path, ".executor_info")


############################################################


def dependency_index_str(i: int) -> str:
    return f"DEP[{i}]"


def collect_dependencies_and_version(obj: Any, dependencies: list[ExecutorStep], version: dict[str, Any]):
    """Recurse through `obj` to find all the versioned values, and return them
    as a dict where the key is the sequence of fields identifying where the
    value resides in obj.  Example:

        get_version(Foo(a=versioned(1), b=Bar(c=versioned(2)))

           should return

        {"a": 1, "b.c": 2}

    Along the way, compute the list of dependencies.
    """

    def recurse(obj: Any, prefix: str):
        new_prefix = prefix + "." if prefix else ""

        if isinstance(obj, ExecutorStep):
            obj = output_path_of(obj, None)

        if isinstance(obj, VersionedValue):
            # Just extract the value
            version[prefix] = obj.value
        elif isinstance(obj, InputName):
            # Put string i for the i-th dependency
            index = len(dependencies)
            dependencies.append(obj.step)
            version[prefix] = dependency_index_str(index) + ("/" + obj.name if obj.name else "")
        elif is_dataclass(obj):
            # Recurse through dataclasses
            for field in fields(obj):
                value = getattr(obj, field.name)
                recurse(value, new_prefix + field.name)
        elif isinstance(obj, list):
            # Recurse through lists
            for i, x in enumerate(obj):
                recurse(x, new_prefix + f"[{i}]")
        elif isinstance(obj, dict):
            # Recurse through dicts
            for i, x in obj.items():
                if not isinstance(i, str):
                    raise ValueError(f"dict keys must be strs, but got {i} (type: {type(i)})")
                recurse(x, new_prefix + i)

    recurse(obj, "")


def instantiate_config(config: dataclass, output_path: str, output_paths: dict[ExecutorStep, str]) -> dataclass:
    """
    Return a "real" config where all the special values (e.g., `InputName`,
    `OutputName`, and `VersionedValue`) have been replaced with
    the actual paths that they represent.
    `output_path`: represents the output path of the current step.
    `output_paths`: a dict from `ExecutorStep` to their output paths.
    """

    def join_path(output_path: str, name: str | None) -> str:
        return os.path.join(output_path, name) if name else output_path

    def recurse(obj: Any):
        if obj is None:
            return None

        if isinstance(obj, ExecutorStep):
            obj = output_path_of(obj)

        if isinstance(obj, InputName):
            return join_path(output_paths[obj.step], obj.name)
        elif isinstance(obj, OutputName):
            return join_path(output_path, obj.name)
        elif isinstance(obj, VersionedValue):
            return obj.value
        elif is_dataclass(obj):
            # Recurse through dataclasses
            result = {}
            for field in fields(obj):
                value = getattr(obj, field.name)
                result[field.name] = recurse(value)
            return replace(obj, **result)
        elif isinstance(obj, list):
            # Recurse through lists
            return [recurse(x) for x in obj]
        elif isinstance(obj, dict):
            # Recurse through dicts
            return dict((i, recurse(x)) for i, x in obj.items())
        else:
            return obj

    return recurse(config)


class Executor:
    """ "
    Performs the execution of a pipeline of `ExecutorStep`s.
    1. Instantiate all the `output_path`s for each `ExecutorStep` based on `prefix`, names, and versions of everything.
    2. Run each `ExecutorStep` in a proper topological sort order.
    """

    def __init__(
        self,
        prefix: str,
        executor_info_base_path: str,
        description: str | None = None,
    ):
        self.prefix = prefix
        self.executor_info_base_path = executor_info_base_path
        self.description = description

        self.configs: dict[ExecutorStep, dataclass] = {}
        self.dependencies: dict[ExecutorStep, list[ExecutorStep]] = {}
        self.versions: dict[ExecutorStep, dict[str, Any]] = {}
        self.version_strs: dict[ExecutorStep, str] = {}
        self.version_str_to_step: dict[str, ExecutorStep] = {}
        self.output_paths: dict[ExecutorStep, str] = {}
        self.steps: list[ExecutorStep] = []
        self.statuses: dict[ExecutorStep, str] = {}
        self.refs: dict[ExecutorStep, ray.ObjectRef] = {}
        self.step_infos: list[ExecutorStepInfo] = []
        self.executor_info: ExecutorInfo | None = None

    def run(
        self,
        steps: list[ExecutorStep | InputName],
        dry_run: bool = False,
        force_run: list[str] | None = None,
        force_run_failed: bool = False,
    ):
        # Gather all the steps, compute versions and output paths for all of them.
        logger.info(f"### Inspecting the {len(steps)} provided steps ###")
        for step in steps:
            if isinstance(step, InputName):  # Interpret InputName as the underlying step
                step = step.step
            self.compute_version(step)

        self.get_infos()
        logger.info(f"### Reading {len(self.steps)} statuses ###")
        self.read_statuses()

        logger.info(f"### Launching {len(self.steps)} steps ###")
        for step in self.steps:
            self.run_step(step, dry_run=dry_run, force_run=force_run, force_run_failed=force_run_failed)

        logger.info("### Writing metadata ###")
        self.write_infos()

        logger.info("### Waiting for all steps to finish ###")
        ray.get(list(self.refs.values()))

    def compute_version(self, step: ExecutorStep):
        if step in self.versions:
            return

        # Collect dependencies and the config version
        dependencies: list[ExecutorStep] = []
        config_version: dict[str, Any] = {}
        collect_dependencies_and_version(obj=step.config, dependencies=dependencies, version=config_version)

        # Recurse on dependencies
        for dep in dependencies:
            self.compute_version(dep)

        # The version specifies precisely all the information that uniquely
        # identifies this step.  Note that the fn name is not part of the
        # version.
        version = {
            "name": step.name,
            "config": config_version,
            "dependencies": [self.versions[dep] for dep in dependencies],
        }

        # Compute output path
        version_str = json.dumps(version, sort_keys=True, cls=CustomJsonEncoder)
        hashed_version = hashlib.md5(version_str.encode()).hexdigest()[:6]
        output_path = os.path.join(self.prefix, step.name + "-" + hashed_version)

        # Override output path if specified
        if step.override_output_path is not None:
            if output_path != step.override_output_path:
                logger.warning(
                    f"Output path {output_path} doesn't match given "
                    "override {step.override_output_path}, using the latter."
                )
                output_path = step.override_output_path

        # Record everything
        # Multiple `ExecutorStep`s can have the same version, so only keep one
        # of them.  Note that some `ExecutorStep`s might have depenedencies that
        # are not part of `self.steps`, but there will be some step with the
        # same version.
        if version_str not in self.version_str_to_step:
            self.steps.append(step)
            self.version_str_to_step[version_str] = step
        else:
            logger.warning(
                f"Multiple `ExecutorStep`s (named {step.name}) have the same version; try to instantiate only once."
            )
        self.configs[step] = instantiate_config(
            config=step.config,
            output_path=output_path,
            output_paths=self.output_paths,
        )
        self.dependencies[step] = list(map(self.canonicalize, dependencies))
        self.versions[step] = version
        self.version_strs[step] = version_str
        self.output_paths[step] = output_path

    def canonicalize(self, step: ExecutorStep) -> ExecutorStep:
        """Multiple instances of `ExecutorStep` might have the same version."""
        return self.version_str_to_step[self.version_strs[step]]

    def get_infos(self):
        """Calculates info files for each step and also entire execution"""
        # Compute info for each step
        for step in self.steps:
            self.step_infos.append(
                ExecutorStepInfo(
                    name=step.name,
                    fn_name=get_fn_name(step.fn),
                    config=self.configs[step],
                    description=step.description,
                    override_output_path=step.override_output_path,
                    version=self.versions[step],
                    dependencies=[self.output_paths[dep] for dep in self.dependencies[step]],
                    output_path=self.output_paths[step],
                )
            )

        # Compute info for the entire execution
        self.executor_info = ExecutorInfo(
            git_commit=get_git_commit(),
            caller_path=get_caller_path(),
            created_date=datetime.now().isoformat(),
            user=get_user(),
            ray_job_id=ray.get_runtime_context().get_job_id(),
            prefix=self.prefix,
            description=self.description,
            steps=self.step_infos,
        )

    def write_infos(self):
        """Output JSON files (one for the entire execution, one for each step)."""

        # Set executor_info_path based on hash and caller path name (e.g., 72_baselines-8c2f3a.json)
        # import pdb; pdb.set_trace()
        executor_version_str = json.dumps(
            list(map(asdict_without_description, self.step_infos)), sort_keys=True, cls=CustomJsonEncoder
        )
        executor_version_hash = hashlib.md5(executor_version_str.encode()).hexdigest()[:6]
        name = os.path.basename(self.executor_info.caller_path).replace(".py", "")
        self.executor_info_path = os.path.join(
            self.executor_info_base_path,
            f"{name}-{executor_version_hash}.json",
        )

        # Print where to find the executor info (experiments JSON)
        logger.info(f"Writing executor info to {self.executor_info_path}")
        # TODO: don't hardcode this webserver later
        experimentUrl = "https://marlin-subtle-barnacle.ngrok-free.app/experiment?path=" + urllib.parse.quote(
            self.executor_info_path
        )
        logger.info("To view the experiment page, go to:")
        logger.info("")
        logger.info(experimentUrl)
        logger.info("")

        # Write out info for each step
        for step, info in zip(self.steps, self.step_infos, strict=True):
            info_path = get_info_path(self.output_paths[step])
            with fsspec.open(info_path, "w") as f:
                print(json.dumps(asdict(info), indent=2, cls=CustomJsonEncoder), file=f)

        # Write out info for the entire execution
        with fsspec.open(self.executor_info_path, "w") as f:
            print(json.dumps(asdict(self.executor_info), indent=2, cls=CustomJsonEncoder), file=f)

    def read_statuses(self):
        """Read the statuses of all the steps in parallel."""

        def get_status(step: ExecutorStep):
            status_path = get_status_path(self.output_paths[step])
            statuses = read_events(status_path)
            status = get_current_status(statuses)
            self.statuses[step] = status

        with ThreadPoolExecutor(max_workers=16) as executor:
            executor.map(get_status, self.steps)

    def run_step(self, step: ExecutorStep, dry_run: bool, force_run: list[str] | None, force_run_failed: bool):
        """
        Return a Ray object reference to the result of running the `step`.
        If `dry_run`, only print out what needs to be done.
        """
        config = self.configs[step]
        config_version = self.versions[step]["config"]
        output_path = self.output_paths[step]
        status = self.statuses[step]

        # Print information about this step
        logger.info(f"[{status}] {step.name}: {get_fn_name(step.fn)}")
        logger.info(f"  output_path = {output_path}")
        logger.info(f"  config = {json.dumps(config_version, cls=CustomJsonEncoder)}")
        for i, dep in enumerate(self.dependencies[step]):
            logger.info(f"  {dependency_index_str(i)} = {self.output_paths[dep]}")
        logger.info("")
<<<<<<< HEAD
        force_run_step = False
        if (self.force_run and step.name in self.force_run) or (
            self.force_run_failed and status == STATUS_FAILED or status == STATUS_WAITING
        ):
            force_run_step = True
=======
        should_force_run = (force_run and step.name in force_run) or (force_run_failed and status == STATUS_FAILED)
        if should_force_run:
>>>>>>> 3279ee9b
            logger.info(f"Force running {step.name}, previous status: {status}")

        # Only start if there's no status
        should_run = not dry_run and (status is None or should_force_run)
        dependencies = [self.refs[dep] for dep in self.dependencies[step]]
        name = f"execute_after_dependencies({get_fn_name(step.fn, short=True)})::{step.name})"
        if status is not None:
            # We skip running a step if we find a SUCCESS file for a step, but here we compare the complete info
            # to show if previous info and current info match so we aren't accidentally using the wrong version.
            # This is important since we aren't versioning everything
            # Compare the info files too and print the diff
            info_path = get_info_path(output_path)
            with fsspec.open(info_path, "r") as f:
                previous_info = json.load(f)
            step_idx = self.steps.index(step)
            current_info = json.loads(json.dumps(asdict(self.step_infos[step_idx]), indent=2, cls=CustomJsonEncoder))
            logger.info(f"Comparing previous info with current info for {step.name}:")
            if not compare_dicts(previous_info, current_info):
                logger.warning(
                    f"The current and previous info files are not same for {step.name} "
                    f"and executor will override the previous info-file."
                )

        self.refs[step] = execute_after_dependencies.options(name=name).remote(
            step.fn, config, dependencies, output_path, should_run
        )

        # Write out info for each step
        for step, info in zip(self.steps, self.step_infos, strict=True):
            info_path = get_info_path(self.output_paths[step])
            with fsspec.open(info_path, "w") as f:
                print(json.dumps(asdict(info), indent=2, cls=CustomJsonEncoder), file=f)


def asdict_without_description(obj: dataclass) -> dict[str, Any]:
    """Return the `asdict` of an object, but remove the `description` field, because it doesn't affect the semantics."""
    d = asdict(obj)
    d.pop("description", None)
    return d


@ray.remote
def execute_after_dependencies(
    fn: ExecutorFunction, config: dataclass, dependencies: list[ray.ObjectRef], output_path: str, should_run: bool
):
    """
    Run a function `fn` with the given `config`, after all the `dependencies` have finished.
    Only do stuff if `should_run` is True.
    """
    status_path = get_status_path(output_path)
    ray_task_id = ray.get_runtime_context().get_task_id()

    # Ensure that dependencies are all run first
    if should_run:
        append_status(status_path, STATUS_WAITING, ray_task_id=ray_task_id)
    ray.get(dependencies)

    # Call fn(config)
    if should_run:
        append_status(status_path, STATUS_WAITING, ray_task_id=ray_task_id)
    try:
        if isinstance(fn, ray.remote_function.RemoteFunction):
            if should_run:
                ray.get(fn.remote(config))
        elif isinstance(fn, Callable):
            if should_run:
                fn(config)
        else:
            raise ValueError(f"Expected a Callable or Ray function, but got {fn}")
    except Exception as e:
        # Failed due to some exception
        message = traceback.format_exc()
        if should_run:
            append_status(status_path, STATUS_FAILED, message=message, ray_task_id=ray_task_id)
        raise e

    # Success!
    if should_run:
        append_status(status_path, STATUS_SUCCESS, ray_task_id=ray_task_id)


def get_fn_name(fn: Callable | ray.remote_function.RemoteFunction, short: bool = False):
    """Just for debugging: get the name of the function."""
    if fn is None:
        return "None"
    if isinstance(fn, ray.remote_function.RemoteFunction):
        if short:
            return f"{fn._function.__name__}"
        else:
            return f"{fn._function.__module__}.{fn._function.__qualname__}"
    else:
        if short:
            return f"{fn.__name__}"
        else:
            return f"{fn.__module__}.{fn.__qualname__}"


def get_git_commit() -> str | None:
    """Return the git commit of the current branch (if it can be found)"""
    if os.path.exists(".git"):
        return os.popen("git rev-parse HEAD").read().strip()
    else:
        return None


def get_caller_path() -> str:
    """Return the path of the file that called this function."""
    return inspect.stack()[-1].filename


def get_user() -> str | None:
    return subprocess.check_output("whoami", shell=True).strip().decode("utf-8")


############################################################


@dataclass(frozen=True)
class ExecutorMainConfig:
    prefix: str = "gs://marin-us-central2"
    """Attached to every output path that's constructed (e.g., the GCS bucket)."""

    executor_info_base_path: str = "gs://marin-us-central2/experiments"
    """Where the executor info should be stored under a file determined by a hash."""

    dry_run: bool = False
    force_run: list[str] = field(default_factory=list)  # <list of steps name>: run list of steps (names)
    force_run_failed: bool = False  # Force run failed steps


@draccus.wrap()
def executor_main(config: ExecutorMainConfig, steps: list[ExecutorStep], description: str | None = None):
    """Main entry point for experiments (to standardize)"""
    logging.basicConfig(level=logging.INFO, format="%(asctime)s - %(levelname)s - %(message)s")

    executor = Executor(
        prefix=config.prefix,
        executor_info_base_path=config.executor_info_base_path,
        description=description,
    )
    executor.run(
        steps=steps,
        dry_run=config.dry_run,
        force_run=config.force_run,
        force_run_failed=config.force_run_failed,
    )<|MERGE_RESOLUTION|>--- conflicted
+++ resolved
@@ -556,16 +556,8 @@
         for i, dep in enumerate(self.dependencies[step]):
             logger.info(f"  {dependency_index_str(i)} = {self.output_paths[dep]}")
         logger.info("")
-<<<<<<< HEAD
-        force_run_step = False
-        if (self.force_run and step.name in self.force_run) or (
-            self.force_run_failed and status == STATUS_FAILED or status == STATUS_WAITING
-        ):
-            force_run_step = True
-=======
         should_force_run = (force_run and step.name in force_run) or (force_run_failed and status == STATUS_FAILED)
         if should_force_run:
->>>>>>> 3279ee9b
             logger.info(f"Force running {step.name}, previous status: {status}")
 
         # Only start if there's no status
