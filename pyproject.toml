[build-system]
requires = ["setuptools"]
build-backend = "setuptools.build_meta"

[project]
name = "marin"
version = "0.1.0"
readme = "README.md"
license = {file = "LICENSE"}

requires-python = ">=3.10"
dependencies = [
    "draccus>=0.8.0",
    "google-api-python-client~=2.0",
    "ray",
    "gcsfs",
    "google-cloud-storage",
    "google-cloud-storage-transfer",
    "s3fs",
    "regex",
    "requests",
    "numpy",
    # "torch",
    "braceexpand",
    "deepdiff",
    "tqdm",
    "tqdm-loggable",
    "toml",
    "pandas", # Only needed by Fileprovider in inference.py
    "pyarrow", # # Only needed by Fileprovider in inference.py
    "transformers>=4.48.0,<5.0",
    # We are keeping levanter deps for now. @TODO :: Remove them
<<<<<<< HEAD
    # "jax[tpu]==0.5.1",
    "multiprocess==0.70.16",
    # "levanter>=1.2.dev1207",
    # "haliax>=1.4.dev330",
=======
#    "jax[tpu]==0.5.1",
    "multiprocess==0.70.16",
    "levanter>=1.2.dev1293",
    "haliax>=1.4.dev343",
>>>>>>> fe5c2bd2
    "sentencepiece",
    "lz4",
]

[project.optional-dependencies]
dev = [
    "black>=24.8.0",
    "ipython",
    "mypy>=1.4.1",
    "pre-commit",
    "pytest>=8.3.2",
    "pytest-asyncio",
    "pytest-xdist",
    "ruff>=0.5.7",
    "types-PyYAML",
    "types-requests",
    "types-six",
]

download_transform = [
    "chardet",
    "datasets>=2.18.0",
    "fastparquet",
    "google-cloud-storage-transfer~=1.0",
    "html2text==2024.2.26", # TODO :: Check pin?
    "htmlmin==0.1.12", # TODO :: Check usage | pin?
    "markdownify==0.12.1", # TODO :: Check usage | pin?
    "py7zr",
    "readabilipy",
    "readability-lxml",
    "lxml[html_clean]",
    "warcio",
    "resiliparse",
    "trafilatura",
    "boto3==1.35.23",
    "htmlmin",
]

quality_dedup_consolidate = [
    "dolma",
    "fasttext",
    "huggingface_hub",
    "datasets",
    "transformers",
]
tokenize_train = [
    "jax[tpu]==0.5.1",
    "multiprocess==0.70.16",
    "levanter>=1.2.dev1292",
    "lm-eval@git+https://github.com/stanford-crfm/lm-evaluation-harness.git",
    "jmp",
    "tblib",
]

data_browser = [
    "zstandard==0.23.0",
]

eval = [
    "levanter>=1.2.dev1292",
    "lm-eval@git+https://github.com/stanford-crfm/lm-evaluation-harness.git",
]

[tool.setuptools.packages.find]
where = ["."]
exclude = ["cache", "infra"]

[tool.setuptools.package-data]
"marin" = ["py.typed"]

[tool.black]
line-length = 121
target-version = ["py310"]
preview = true

# Note :: Grow more strict over time!
extend-exclude = """
(
    scripts/
)
"""

[tool.ruff]
line-length = 121
target-version = "py310"

# Note :: Grow more strict over time!
extend-exclude = ["scripts/"]

[tool.ruff.lint]
select = ["A", "B", "E", "F", "I", "NPY", "RUF", "UP", "W"]
ignore = ["F722", "B008", "UP015", "A005"]

[tool.ruff.lint.per-file-ignores]
"__init__.py" = ["E402", "F401"]

[tool.mypy]
python_version = "3.10"

# Note: Grow more strict over time!
ignore_missing_imports = true
exclude = [
    "marin/",
    "scripts/"
]

[tool.uv.sources]
resiliparse-dom = { git = "https://github.com/stanford-crfm/chatnoir-resiliparse", subdirectory = "resiliparse_dom", rev = "da2ff85fe51310484cf9435565b2bdde2a23708b" }<|MERGE_RESOLUTION|>--- conflicted
+++ resolved
@@ -30,17 +30,10 @@
     "pyarrow", # # Only needed by Fileprovider in inference.py
     "transformers>=4.48.0,<5.0",
     # We are keeping levanter deps for now. @TODO :: Remove them
-<<<<<<< HEAD
-    # "jax[tpu]==0.5.1",
-    "multiprocess==0.70.16",
-    # "levanter>=1.2.dev1207",
-    # "haliax>=1.4.dev330",
-=======
 #    "jax[tpu]==0.5.1",
     "multiprocess==0.70.16",
     "levanter>=1.2.dev1293",
     "haliax>=1.4.dev343",
->>>>>>> fe5c2bd2
     "sentencepiece",
     "lz4",
 ]
