import dataclasses
import logging
import os

from levanter.data.text import LMDatasetSourceConfig, LMMixtureDatasetConfig

from marin.execution.executor import ExecutorStep, InputName, output_path_of
from marin.processing.tokenize.tokenize import TokenizeConfig

TokenizerStep = ExecutorStep[TokenizeConfig]

logger = logging.getLogger(__name__)


def step_to_lm_mixture_component(step: TokenizerStep | TokenizeConfig, include_raw_paths: bool) -> LMDatasetSourceConfig:
    """
    Converts a tokenizer step to a Levanter dataset source config. This is useful for creating
    data mixture configs.
    """

    if isinstance(step, TokenizeConfig):
        return step.as_lm_dataset_source_config(step.cache_path, include_raw_paths=include_raw_paths)
    else:
        return step.config.as_lm_dataset_source_config(output_path_of(step), include_raw_paths=include_raw_paths)


def lm_data_config(
    training_set: TokenizerStep | InputName,
    validation_sets: dict[str, TokenizerStep] | None = None,
    shuffle: bool | int = True,
) -> LMMixtureDatasetConfig:
    """
    Creates a dataset config suitable for Levanter's TrainLMConfig from a single training set

    Args:
        training_set: The training set to use
        validation_sets: A sequence of validation sets to use
        shuffle: Whether to shuffle the data. If int, uses era shuffling.
    """
    tokenizer = training_set.config.tokenizer

    if validation_sets is not None:
        for name, step in validation_sets.items():
            if step.config.tokenizer != tokenizer:
                raise ValueError(
                    f"Validation set {name} ({step.name}) must have same tokenizer as training set's,"
                    f" but got: {step.config.tokenizer} vs {tokenizer}"
                )

    train_set_name = os.path.basename(training_set.name)

    return lm_mixture_data_config(
        {train_set_name: training_set, **(validation_sets or {})},
        {train_set_name: 1.0},
        shuffle=shuffle,
        missing_weights_are_validation=True,
    )


def lm_mixture_data_config(
    components: dict[str, TokenizerStep | TokenizeConfig],
    weights: dict[str, float],
    *,
    shuffle: bool | int = True,
    missing_weights_are_validation: bool = True,
    include_raw_paths: bool = True,
) -> LMMixtureDatasetConfig:
    """
    Creates a training config from a mixture of datasources.

    Args:
        components: dict from names of datasets to the steps that produced them.
        weights: dict from names of datasets to their weights.
        shuffle: shuffling policy. int means era shuffling (~shuffle buffer).
        missing_weights_are_validation: whether to pad out missing weights with 0's, indicating validation-only sets
        include_raw_paths: whether to include raw paths in the dataset config. This is mostly for logging purposes.
    """
    configs = {
        name: step_to_lm_mixture_component(step, include_raw_paths=include_raw_paths)
        for name, step in components.items()
    }

    if missing_weights_are_validation:
        missing_keys = {k: 0.0 for k in components if k not in weights}
        weights = {**weights, **missing_keys}

    first_name, first_step = next(iter(components.items()))
    tokenizer = first_step.config.tokenizer
    for name, step in components.items():
        if step.config.tokenizer != tokenizer:
            raise ValueError(
                "All components must have the same tokenizer, but got:"
                f" {step.config.tokenizer} ({name}) vs {tokenizer} ({name})"
            )

    return LMMixtureDatasetConfig(
        configs=configs, train_weights=weights, tokenizer=tokenizer, cache_dir=None, shuffle=shuffle
    )


def lm_varying_mixture_data_config(
    components: dict[str, TokenizerStep],
    weights_list: list[tuple[int, dict[str, float]]],
    *,
    shuffle: bool | int = True,
    missing_weights_are_validation: bool = True,
    include_raw_paths: bool = True,
<<<<<<< HEAD
    mixture_block_size: int | None = None,
=======
>>>>>>> ae793e16
) -> LMMixtureDatasetConfig:
    """
    Creates a training config from a mixture of datasources with varying weights.

    Args:
        components: dict from names of datasets to the steps that produced them.
        weights_list: list of tuples of (start_seq_index, weights_dict)
            weights_dict maps dataset names to their weights.
            The weights will change at each start_seq_index. start_seq_index's must be sorted in ascending order.
            Note that start_seq_index should be the index of the sequence (not batch) where the transition should occur.
        shuffle: shuffling policy. int means era shuffling (~shuffle buffer).
        missing_weights_are_validation: whether to pad out missing weights with 0's, indicating validation-only sets

    Returns:
        LMMixtureDatasetConfig configured with the varying weights
    """
    configs = {
        name: step_to_lm_mixture_component(step, include_raw_paths=include_raw_paths)
        for name, step in components.items()
    }

    # Validate and normalize weights
    if not weights_list:
        raise ValueError("weights_list cannot be empty")

    if weights_list[0][0] != 0:
        raise ValueError("First weight stage must start at index 0")

    # If missing_weights_are_validation, pad out weights with zeros
    if missing_weights_are_validation:
        padded_weights_list = []
        for step_idx, weights in weights_list:
            missing_keys = {k: 0.0 for k in components if k not in weights}
            padded_weights_list.append((step_idx, {**weights, **missing_keys}))
        weights_list = padded_weights_list

    # Validate tokenizer consistency
    first_name, first_step = next(iter(components.items()))
    tokenizer = first_step.config.tokenizer
    for name, step in components.items():
        if step.config.tokenizer != tokenizer:
            raise ValueError(
                "All components must have the same tokenizer, but got:"
                f" {step.config.tokenizer} ({name}) vs {tokenizer} ({first_name})"
            )

    return LMMixtureDatasetConfig(
        configs=configs,
        train_weights=weights_list,
        tokenizer=tokenizer,
        cache_dir=None,
        shuffle=shuffle,
        mixture_block_size=mixture_block_size or 2048,
    )


def add_validation_sets_to_mixture(
    config: LMMixtureDatasetConfig, validation_sets: dict[str, TokenizerStep]
) -> LMMixtureDatasetConfig:
    """
    Adds validation sets to a mixture config. Works with both fixed and varying mixture weights.
    """
    valid_configs = {
        name: step.config.as_lm_dataset_source_config(output_path_of(step)) for name, step in validation_sets.items()
    }
    new_configs = {
        **config.configs,
        **{name: source for name, source in valid_configs.items() if name not in config.configs},
    }

    if isinstance(config.train_weights, dict):
        # Handle fixed weights case
        if any(name in config.train_weights for name in validation_sets):
            overlap = set(config.train_weights) & set(validation_sets)
            logger.warning(f"Validation sets {overlap} already present in mixture. Skipping.")

        new_weights = {
            **config.train_weights,
            **{name: 0.0 for name in validation_sets if name not in config.train_weights},
        }
    elif isinstance(config.train_weights, list):
        for step_idx, weights_dict in config.train_weights:
            assert isinstance(step_idx, int)
            assert isinstance(weights_dict, dict)

        # Handle varying weights case
        overlap_sets = set()
        for _, weights_dict in config.train_weights:
            overlap_sets.update(set(weights_dict) & set(validation_sets))

        if overlap_sets:
            logger.warning(f"Validation sets {overlap_sets} already present in mixture. Skipping.")

        new_weights = []
        for step_idx, weights_dict in config.train_weights:
            new_weights_dict = {**weights_dict, **{name: 0.0 for name in validation_sets if name not in weights_dict}}
            new_weights.append((step_idx, new_weights_dict))
    else:
        raise ValueError(f"Invalid train_weights type: {type(config.train_weights)}")

    return dataclasses.replace(config, configs=new_configs, train_weights=new_weights)<|MERGE_RESOLUTION|>--- conflicted
+++ resolved
@@ -105,10 +105,7 @@
     shuffle: bool | int = True,
     missing_weights_are_validation: bool = True,
     include_raw_paths: bool = True,
-<<<<<<< HEAD
     mixture_block_size: int | None = None,
-=======
->>>>>>> ae793e16
 ) -> LMMixtureDatasetConfig:
     """
     Creates a training config from a mixture of datasources with varying weights.
