"""
This file represents the best practices for each stage of the pipeline.
"""

import dataclasses
import os
from collections.abc import Sequence
from datetime import timedelta

import jmp
from levanter.checkpoint import CheckpointerConfig
from levanter.data.text import LMMixtureDatasetConfig
from levanter.models.llama import LlamaConfig
from levanter.models.lm_model import LmConfig
from levanter.optim import AdamConfig
from levanter.store.cache import CacheOptions
from levanter.tracker.wandb import WandbConfig
from levanter.trainer import TrainerConfig

import marin.processing.tokenize as tokenize
from experiments.llama import compute_num_parameters
from experiments.paloma import paloma_tokenized
from experiments.simple_train_config import SimpleTrainConfig
from marin.execution.executor import ExecutorStep, InputName, this_output_path, versioned
<<<<<<< HEAD
from marin.processing.tokenize import TokenizeConfig, lm_data_config, lm_mixture_data_config, tokenize
=======
from marin.processing.tokenize import TokenizeConfig, TokenizerStep, lm_data_config
>>>>>>> 579adea8
from marin.training.training import TrainLmOnPodConfig, run_levanter_train_lm


def default_tokenize(
    name: str, dataset: InputName | ExecutorStep, tokenizer: str, options: CacheOptions | None = None
) -> ExecutorStep:
    config = TokenizeConfig(
        train_paths=[dataset], validation_paths=[], cache_path=this_output_path(), tokenizer=versioned(tokenizer)
    )
    if options is not None:
        config = dataclasses.replace(config, cache_options=options)

    return ExecutorStep(
        name=os.path.join("tokenized", name),
        description=f"Tokenize raw text using the {tokenizer} tokenizer.",
        fn=tokenize,
        config=config,
    )


def default_validation_sets(tokenizer: str, base_path: str = "tokenized/") -> dict[str, TokenizerStep]:
    return paloma_tokenized(base_path=base_path, tokenizer=tokenizer)


def default_train(
    name: str,
<<<<<<< HEAD
    tokenized: InputName | ExecutorStep | dict[str, ExecutorStep] | LMDatasetConfig | LMMixtureDatasetConfig,
    model_config: LmConfig,
    train_config: SimpleTrainConfig,
    tags: Sequence[str] = (),
    weights: dict[str, float] | None = None,
) -> ExecutorStep:

    if isinstance(tokenized, InputName | ExecutorStep):
        data = lm_data_config(training_set=tokenized)
    elif isinstance(tokenized, dict):
        data = lm_mixture_data_config(components=tokenized, weights=weights)
    else:
        data = tokenized
=======
    tokenized: InputName | ExecutorStep | LMMixtureDatasetConfig,
    model_config: LmConfig,
    train_config: SimpleTrainConfig,
    tags: Sequence[str] = (),
    use_default_validation: bool = True,
) -> ExecutorStep:

    data = _prepare_data_config(tokenized, use_default_validation)
>>>>>>> 579adea8

    # TODO: right now, assume architecture is a LlamaConfig, generalize this
    assert isinstance(model_config, LlamaConfig)
    return ExecutorStep(
        name=os.path.join("checkpoints", name),
        description=f"Train a {compute_num_parameters(model_config):,} parameter model for "
        f"{train_config.num_train_steps} (steps) * "
        f"{train_config.train_batch_size} (batch_size) * "
        f"{model_config.seq_len} (seq_len) "
        f"= {train_config.num_train_steps * train_config.train_batch_size * model_config.seq_len:,} tokens.",
        fn=run_levanter_train_lm,
        config=TrainLmOnPodConfig(
            output_path=this_output_path(),
            tpu_type=train_config.tpu_type,
            data=data,
            trainer=TrainerConfig(
                tracker=WandbConfig(
                    project="marin",
                    tags=[name, *tags],
                ),
                mp=jmp.get_policy("p=f32,c=bfloat16"),
                train_batch_size=train_config.train_batch_size,
                num_train_steps=train_config.num_train_steps,
                steps_per_eval=1000,
                checkpointer=CheckpointerConfig(
                    save_interval=timedelta(minutes=10),
                    keep=[dict(every=25000)],
                ),
            ),
            model=model_config,
            optimizer=AdamConfig(
                learning_rate=train_config.learning_rate,
                weight_decay=train_config.weight_decay,
            ),
            hf_save_steps=25000,
        ),
    )


def _prepare_data_config(
    tokenized: InputName | ExecutorStep | LMMixtureDatasetConfig, use_default_validation: bool
) -> LMMixtureDatasetConfig:
    """
    Prepare a tokenized dataset for training. This is mostly just combining the tokenized data with the validation sets.

    Returns:
        The data config to use for training with any validation sets added.

    """
    tokenizer = _get_tokenizer_for_train(tokenized)
    if use_default_validation:
        validation_sets = default_validation_sets(tokenizer=tokenizer)
    else:
        validation_sets = []
    if isinstance(tokenized, InputName | ExecutorStep):
        data = lm_data_config(training_set=tokenized, validation_sets=validation_sets)
    else:
        # TODO: would be better to expose hooks in levanter instead of relying on mixtures
        data = tokenized
        if validation_sets:
            data = tokenize.add_validation_sets_to_mixture(data, validation_sets)
    return data


def _get_tokenizer_for_train(tokenized: InputName | ExecutorStep | LMMixtureDatasetConfig) -> str:
    match tokenized:
        case LMMixtureDatasetConfig(tokenizer=tokenizer):
            pass
        case ExecutorStep(config=TokenizeConfig(tokenizer=tokenizer)):
            pass
        case InputName(step=ExecutorStep(config=TokenizeConfig(tokenizer=tokenizer))):
            pass
        case _:
            raise ValueError(f"Could not determine tokenizer from {tokenized}")

    return tokenizer<|MERGE_RESOLUTION|>--- conflicted
+++ resolved
@@ -22,11 +22,7 @@
 from experiments.paloma import paloma_tokenized
 from experiments.simple_train_config import SimpleTrainConfig
 from marin.execution.executor import ExecutorStep, InputName, this_output_path, versioned
-<<<<<<< HEAD
-from marin.processing.tokenize import TokenizeConfig, lm_data_config, lm_mixture_data_config, tokenize
-=======
-from marin.processing.tokenize import TokenizeConfig, TokenizerStep, lm_data_config
->>>>>>> 579adea8
+from marin.processing.tokenize import TokenizeConfig, TokenizerStep, lm_data_config, lm_mixture_data_config
 from marin.training.training import TrainLmOnPodConfig, run_levanter_train_lm
 
 
@@ -53,30 +49,14 @@
 
 def default_train(
     name: str,
-<<<<<<< HEAD
-    tokenized: InputName | ExecutorStep | dict[str, ExecutorStep] | LMDatasetConfig | LMMixtureDatasetConfig,
+    tokenized: InputName | ExecutorStep | dict[str, ExecutorStep] | LMMixtureDatasetConfig,
     model_config: LmConfig,
     train_config: SimpleTrainConfig,
     tags: Sequence[str] = (),
     weights: dict[str, float] | None = None,
-) -> ExecutorStep:
-
-    if isinstance(tokenized, InputName | ExecutorStep):
-        data = lm_data_config(training_set=tokenized)
-    elif isinstance(tokenized, dict):
-        data = lm_mixture_data_config(components=tokenized, weights=weights)
-    else:
-        data = tokenized
-=======
-    tokenized: InputName | ExecutorStep | LMMixtureDatasetConfig,
-    model_config: LmConfig,
-    train_config: SimpleTrainConfig,
-    tags: Sequence[str] = (),
     use_default_validation: bool = True,
 ) -> ExecutorStep:
-
-    data = _prepare_data_config(tokenized, use_default_validation)
->>>>>>> 579adea8
+    data = _prepare_data_config(tokenized, weights, use_default_validation)
 
     # TODO: right now, assume architecture is a LlamaConfig, generalize this
     assert isinstance(model_config, LlamaConfig)
@@ -117,7 +97,7 @@
 
 
 def _prepare_data_config(
-    tokenized: InputName | ExecutorStep | LMMixtureDatasetConfig, use_default_validation: bool
+    tokenized: InputName | ExecutorStep | LMMixtureDatasetConfig, weights: dict[str, float], use_default_validation: bool
 ) -> LMMixtureDatasetConfig:
     """
     Prepare a tokenized dataset for training. This is mostly just combining the tokenized data with the validation sets.
@@ -133,6 +113,8 @@
         validation_sets = []
     if isinstance(tokenized, InputName | ExecutorStep):
         data = lm_data_config(training_set=tokenized, validation_sets=validation_sets)
+    elif isinstance(tokenized, dict):
+        data = lm_mixture_data_config(components=tokenized, weights=weights, validation_sets=validation_sets)
     else:
         # TODO: would be better to expose hooks in levanter instead of relying on mixtures
         data = tokenized
