--- conflicted
+++ resolved
@@ -77,8 +77,9 @@
 @dataclass
 class FineWebConfig:
     input_path: str
-<<<<<<< HEAD
     output_path: str | None = None
+    extract_method: str
+    config: str | TrafilaturaConfig = "default"
 
     def get_output_path(self, *args, **kwargs):
         experiment = kwargs["experiment"]
@@ -87,11 +88,6 @@
         if self.output_path is None:
             self.output_path = f"gs://marin-us-central2/documents/{dataset}/{version}/{experiment}"
         return self.output_path
-=======
-    output_path: str
-    extract_method: str
-    config: str | TrafilaturaConfig = "default"
->>>>>>> e014d9a9
 
 
 @ray.remote
