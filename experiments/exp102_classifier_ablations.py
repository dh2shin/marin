--- conflicted
+++ resolved
@@ -16,112 +16,6 @@
 logger = logging.getLogger(__name__)
 
 
-<<<<<<< HEAD
-@dataclass
-class ExperimentConfig:
-    experiment_name: str
-    quality_classifier_model_path: str | ExecutorStep
-    input_data_source_to_path: dict[str, str] = field(
-        default_factory=lambda: {
-            "fineweb_2024_18": "gs://marin-us-central2/documents/fineweb-small-resiliparse-preserve-formatting-e8c6ec/md/CC-MAIN-2024-18",
-        }
-    )
-    keep_fraction: float = 0.2  # Keep 20% of the documents
-
-
-def get_model_path(model_path: str | ExecutorStep):
-    if isinstance(model_path, ExecutorStep):
-        return output_path_of(model_path, "model.bin")
-    return versioned(model_path)
-
-
-def create_steps(config: ExperimentConfig) -> list[ExecutorStep]:
-    """Create the steps for a single experiment.
-
-    The experiment consists of taking a fineweb dump, filtering for high-quality documents,
-    tokenizing the documents, and training a model. The only difference between the experiments
-    is the quality classifier used to filter the documents.
-    """
-    assert config.experiment_name is not None and config.quality_classifier_model_path is not None
-
-    steps = []
-    tokenized: dict[str, ExecutorStep] = {}
-    weights: dict[str, float] = {}
-    for input_data_source, input_data_path in config.input_data_source_to_path.items():
-        # Get the basename of the input directory
-        input_basename = os.path.basename(os.path.normpath(input_data_path))
-        inference_step = ExecutorStep(
-            name=f"attributes/quality_filtering/{config.experiment_name}/{input_data_source}",
-            fn=run_inference,
-            config=InferenceConfig(
-                input_path=input_data_path,
-                output_path=this_output_path(input_basename),
-                model_name=get_model_path(config.quality_classifier_model_path),
-                model_type="fasttext",
-                attribute_name=versioned(f"{config.experiment_name}-quality"),
-                runtime=RuntimeConfig(
-                    memory_limit_gb=12,
-                ),
-                task=TaskConfig(max_in_flight=500),
-            ),
-            pip_dependency_groups=["fasttext", "datasets", "filelock"],
-        )
-
-        consolidate_step = ExecutorStep(
-            name=f"documents/quality_filtering/{config.experiment_name}/{input_data_source}",
-            fn=consolidate,
-            config=ConsolidateConfig(
-                input_path=input_data_path,
-                output_path=this_output_path(input_basename),
-                filters=[
-                    FilterConfig(
-                        type=versioned("classify"),
-                        attribute_path=output_path_of(inference_step, input_basename),
-                        name=versioned(f"{config.experiment_name}-quality"),
-                        label="__label__hq",
-                        threshold=versioned(None),
-                        keep_fraction=versioned(config.keep_fraction),
-                    ),
-                ],
-                ray_memory_limit_gb=12,
-            ),
-            pip_dependency_groups=["ddsketch"],
-        )
-
-        tokenize_step = default_tokenize(
-            name=f"quality_filtering/{config.experiment_name}/{input_data_source}",
-            dataset=output_path_of(consolidate_step),
-            tokenizer=llama3_tokenizer,
-        )
-
-        steps.append(inference_step)
-        steps.append(consolidate_step)
-        steps.append(tokenize_step)
-        tokenized[input_data_source] = tokenize_step
-        weights[input_data_source] = 1.0
-
-    data_config = lm_mixture_data_config(components=tokenized, weights=weights)
-
-    train_step = default_train(
-        name=f"quality_filtering/{config.experiment_name}",
-        tokenized=data_config,
-        model_config=llama_1_4b,
-        train_config=llama_1_4b_train_config,
-    )
-
-    steps.append(train_step)
-
-    steps_dict = {
-        f"{config.experiment_name}-inference": inference_step,
-        f"{config.experiment_name}-consolidate": consolidate_step,
-        f"{config.experiment_name}-tokenize": tokenize_step,
-        f"{config.experiment_name}-train": train_step,
-    }
-    return steps_dict, steps
-
-
-=======
->>>>>>> faa66984
 def create_experiment_configs() -> list[ExperimentConfig]:
     marin_eli5_100k_oh_100k_rw_200k_config = ExperimentConfig(
         experiment_name="eli5-100k-oh-100k-rw-200k",
