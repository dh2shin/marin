--- conflicted
+++ resolved
@@ -9,7 +9,6 @@
 template_path = os.path.join(this_path, "marin-cluster-template.yaml")
 
 DOCKER_TAGS = {
-<<<<<<< HEAD
     "us-central2": "20241220",
     "us-west4": "20241220",
     "europe-west4": "20241220",
@@ -18,11 +17,6 @@
     # NB: different naming convention because we have two zones in europe-west4
     "europe-west4-a": "20241220",
     "asia-northeast1": "20241220",
-=======
-    "us-central2": "20241123",
-    "us-west4": "20241123",
-    "europe-west4": "20241128",
->>>>>>> 9a9f95d0
 }
 
 configs = {
@@ -134,12 +128,7 @@
 
 def make_tpu_worker_config(generation, count, min_workers=4):
     _, config = next(iter(make_tpu_slice_config(generation, count).items()))
-<<<<<<< HEAD
     config["min_workers"] = min_workers
-
-=======
-    config["min_workers"] = 4
->>>>>>> 9a9f95d0
     return {"tpu_worker": config}
 
 
