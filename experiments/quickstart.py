--- conflicted
+++ resolved
@@ -2,10 +2,7 @@
 
 import draccus
 
-<<<<<<< HEAD
-=======
 import marin.utilities.ray_utils as ray_utils
->>>>>>> 6c9afa81
 from marin.execution.executor import (
     ExecutorStep,
     executor_main,
@@ -14,13 +11,9 @@
     versioned,
 )
 
-<<<<<<< HEAD
-USER = "pliang"
-=======
 is_running_locally = ray_utils.is_local_ray_cluster()
 
 USER = "dlwh"
->>>>>>> 6c9afa81
 
 ############################################################
 # Download the pretraining data
@@ -197,13 +190,8 @@
     name=f"tokenized/llama3/hello_world_fw-{USER}",
     fn=tokenize,
     config=TokenizeConfig(
-<<<<<<< HEAD
-        train_urls=output_path_of(consolidate_step),
-        validation_urls=[],
-=======
         train_paths=[output_path_of(consolidate_step)],
         validation_paths=[],
->>>>>>> 6c9afa81
         cache_path=this_output_path(),
         tokenizer=versioned("meta-llama/Meta-Llama-3.1-8B"),
     ),
@@ -217,15 +205,6 @@
 training_config = draccus.load(TrainLmOnPodConfig, open("config/training/quickstart_run.yaml"))
 
 train_step = ExecutorStep(
-<<<<<<< HEAD
-    name="checkpoints/quickstart",
-    fn=run_levanter_train_lm,
-    config=dataclasses.replace(
-        training_config,
-        out_path=this_output_path(),
-        data=lm_training_config(tokenize_step),
-        tpu_type=None,
-=======
     name=f"checkpoints/quickstart-{USER}",
     fn=run_levanter_train_lm,
     config=dataclasses.replace(
@@ -233,7 +212,6 @@
         output_path=this_output_path(),
         data=lm_training_config(tokenize_step),
         tpu_type="v4-8" if not is_running_locally else None,
->>>>>>> 6c9afa81
     ),
 )
 
