# Executor framework

Marin's executor framework manages the execution of experiments.
<<<<<<< HEAD
This document is more about the mechanics, read [this](docs/explanation/experiments.md) to
=======
This document is more about the mechanics, read [this](../explanation/experiments.md) to
>>>>>>> 94084c1e
learn more about the conventions.

An [**experiment**](./experiments.md) is a sequence (really, a DAG) of steps, where each **step** is
specified by the following:
- **name**: an identifier describing the function (and its version)
- **function**: a normal Python function or a [Ray](https://docs.ray.io) remote function (which enables massive parallelism)
- **config**: the single argument to the function, which is a dataclass; fields of the config can refer to previous steps.

A key decision in Marin is that data gets passed between steps by reading and writing to the filesystem.
The rationale is two-fold:
- For very large datasets, where efficiency and robustness is a concern, we give
  the steps full control over serialization and deserialization.
- It makes the intermediate state completely transparent, and one can do things
  like monitor the state while it's being created (e.g., a jsonl file).

In particular, each step associated with an **output path** where that step
writes its output (in any format).
When a step A references another step B in its config, that step simply resolves to step B's output path,
and step A is responsible for reading the data from that output path.
The name of the output path includes the step name and a hash of the
config (at least the part of it that's explicitly versioned) and all its dependencies.

In the [hello world example](../tutorials/executor-101.md), we have two steps,
generating data and compute statistics.

See the documentation in [`executor.py`](https://github.com/marin-community/marin/blob/main/marin/execution/executor.py) for more details.

## Ray

Recall that a step's function can either be a normal Python function or in most realistic cases,
a [Ray](https://docs.ray.io/) remote function.
Ray allows us to run a large computation distributed over a cluster and is
generally used for large data processing tasks.  For example, we can break a large
dataset into shards and create a Ray function to process each shard.

Ray packages up the code from the local directory and ships it off to the appropriate machine.
The environment will have the following packages installed:
- **Default packages**: installed on the Ray cluster (`dependencies` in
  [`pyproject.toml`](https://github.com/marin-community/marin/blob/main/pyproject.toml)), which include fsspec, draccus, etc.
- **Step-specific packages**: each `ExecutorStep` can specify
  `pip_dependency_groups`, a list of either (i) a key from
  `project.optional-dependencies` dictionary (e.g., `tokenize_train`), or (2) a
  specific pip package.  This allows each step to have its own environment and
  not interfere with other steps.

For example, to install the dependencies specified in the
`quality_dedup_consolidate` groups and also pip install `google-cloud-logging`,
one can do:

```python
number_of_restarts = ExecutorStep(
    name=...,
    fn=...,
    config=...,
    pip_dependency_groups=["quality_dedup_consolidate", "google-cloud-logging"],
)
```

Finally, to launch an experiment, use [`ray_run.py`](https://github.com/marin-community/marin/blob/main/marin/run/ray_run.py), which
launches jobs to the Ray cluster:

```bash
python marin/run/ray_run.py -- python experiments/hello_world.py
```

This script ensure that:
- All the relevant libraries (specified above) are installed.
- The working directory is set appropriately.
- Any subpaths under submodules are appended to PYTHONPATH, which is useful
  when [co-developing with another submodule](../tutorials/co-develop.md) (e.g., levanter).<|MERGE_RESOLUTION|>--- conflicted
+++ resolved
@@ -1,14 +1,10 @@
 # Executor framework
 
 Marin's executor framework manages the execution of experiments.
-<<<<<<< HEAD
-This document is more about the mechanics, read [this](docs/explanation/experiments.md) to
-=======
 This document is more about the mechanics, read [this](../explanation/experiments.md) to
->>>>>>> 94084c1e
 learn more about the conventions.
 
-An [**experiment**](./experiments.md) is a sequence (really, a DAG) of steps, where each **step** is
+An **experiment** is a sequence (really, a DAG) of steps, where each **step** is
 specified by the following:
 - **name**: an identifier describing the function (and its version)
 - **function**: a normal Python function or a [Ray](https://docs.ray.io) remote function (which enables massive parallelism)
