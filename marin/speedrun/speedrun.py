"""
Default functions, configurations and utilities for Marin speedruns to use.

NOTE: If you are submitting a speedrun, you shouldn't modify this code (unless there is a very strong reason to do so).
You should just call default_speedrun() to run a speedrun; examples can be found in marin/experiments/speedrun/.
"""

import dataclasses
import datetime
import json
import logging
from collections.abc import Sequence
from dataclasses import dataclass

import fsspec
import wandb
from levanter.data.text import LMMixtureDatasetConfig
from levanter.models.lm_model import LmConfig

from experiments.defaults import default_train
from experiments.exp72_baselines import fineweb_edu_tokenized
from experiments.llama import compute_num_parameters, llama3_tokenizer_vocab_size
from experiments.simple_train_config import SimpleTrainConfig
from marin.execution.executor import ExecutorStep, InputName, output_path_of
from marin.training.training import TrainLmOnPodConfig
from marin.utilities.wandb_utils import WANDB_ENTITY, WANDB_PROJECT
from marin.utils import asdict_excluding

logger = logging.getLogger("ray")


@dataclass(frozen=True)
class Author:
    """Author information for a speedrun."""

    name: str
    """Name of the author/individual submitting the speedrun."""

    affiliation: str
    """Affiliation/institution of the contributor."""

    url: str | None = None
    """Optional URL to author's profile/website."""


@dataclass
class SpeedrunConfig:
    author: Author
    """Author information for the speedrun."""
    description: str
    """Brief (~1 sentence) description of the speedrun."""

    model_config: LmConfig
    train_config: SimpleTrainConfig | TrainLmOnPodConfig

    # by default, this is fineweb_edu_tokenized
    tokenized_dataset: InputName | LMMixtureDatasetConfig = fineweb_edu_tokenized

    @property
    def vocab_size(self) -> int:
        return llama3_tokenizer_vocab_size

    def as_json_dict(self) -> dict:
        """Convert SpeedrunConfig to a JSON-serializable dictionary."""

        # Create train_config dict excluding resources field
        train_config_dict = asdict_excluding(self.train_config, exclude={"resources", "runtime_env"})

        return {
            "author": {"name": self.author.name, "affiliation": self.author.affiliation, "url": self.author.url},
            "description": self.description,
            "model_config": dataclasses.asdict(self.model_config),
            "train_config": train_config_dict,
            "tokenized_dataset": str(self.tokenized_dataset),
            "resources": asdict_excluding(self.train_config.resources, exclude={"runtime_env"}),
        }

    def print_run_info(self) -> None:
        """Print information about speedrun configuration, device FLOPS, model FLOPS, and hardware configuration.
        Mainly to sanity-check runs by calling speedrun_config.print_run_info() before actually running it."""

        num_devices = self.num_devices
        device_flops = self.device_flops
        total_peak_flops = device_flops * num_devices

        # Print simplified config info
        logger.info("Speedrun Configuration:")
        logger.info(json.dumps(self.as_json_dict(), indent=4))

        model_flops = self.compute_model_flops()

        logger.info("Hardware and Model FLOPS Information:")
        logger.info(f"Number of devices: {num_devices}")
        logger.info(f"Device FLOPs: {device_flops:.2e} FLOP/s")
        logger.info(f"Total peak hardware FLOPs: {total_peak_flops:.2e} FLOP/s")
        logger.info(f"Model FLOPs: {model_flops:.2e} FLOP")

    def compute_model_flops(self) -> float:
        # TODO (Nikil): make this a helper and handle edge-cases
        if isinstance(self.train_config.train_batch_size, list) and len(self.train_config.train_batch_size) > 0:
            from levanter.schedule import BatchSchedule

            batch_schedule = BatchSchedule(self.train_config.train_batch_size)
            total_tokens = (
                batch_schedule.global_data_offset_by_step(self.train_config.num_train_steps) * self.model_config.seq_len
            )
        else:
            # integer batch size
            total_tokens = (
                self.train_config.train_batch_size * self.model_config.seq_len * self.train_config.num_train_steps
            )

        flops_per_token = self.model_config.flops_per_token(self.vocab_size)

        flops_per_token *= 3  # fwd + bwd

        estimated_model_flops = flops_per_token * total_tokens

        logger.info(
            f"""
The rough estimated compute (calculated as (total model FLOPs / Assumed MFU)) for your run is probably between:
      * {estimated_model_flops/0.5:.2e} FLOPs assuming an MFU of 0.5, and
      * {estimated_model_flops/0.2:.2e} FLOPs assuming an MFU of 0.2.

This is calculated based on assumed MFU values and can be used as a rough estimate to guide your config/training setup.
""".strip()
        )

        return estimated_model_flops

    @property
    def device_flops(self) -> float:
        """Get the peak FLOPs/s for the device type."""
        return self.train_config.resources.device_flops()

    @property
    def num_devices(self) -> int:
        """Get the number of devices."""
        return self.train_config.resources.total_device_count()


@dataclass
class SpeedrunResultsConfig:
    wandb_run_id: str
    wandb_entity: str
    wandb_project: str
    speedrun_config: SpeedrunConfig
    output_path: str


### Utils and analysis functions ###


def get_step_times_from_wandb(run_id: str, entity: str = WANDB_ENTITY, project: str = WANDB_PROJECT) -> list[float]:
    try:
        run = wandb.Api().run(f"{entity}/{project}/{run_id}")
        return run.history(keys=["throughput/duration"])["throughput/duration"].tolist()
    except Exception as e:
        logger.error(f"Failed to fetch step times: {e}")
        return []


def speedrun_results(config: SpeedrunResultsConfig):
    """Compute and store metrics and stats for the speedrun."""

    # get the last part of the path (i.e. last part of gs://.../checkpoints/speedrun/<wandb_run_id>)
    wandb_run_id = config.wandb_run_id.split("/")[-1]

    step_times = get_step_times_from_wandb(run_id=wandb_run_id, entity=config.wandb_entity, project=config.wandb_project)
    if not step_times:
        logger.error("No step times available; analysis aborted.")
        return

    model_flops = config.speedrun_config.compute_model_flops()
    model_size = config.speedrun_config.model_config.total_trainable_params(config.speedrun_config.vocab_size)
    total_tokens = (
        config.speedrun_config.train_config.train_batch_size
        * config.speedrun_config.model_config.seq_len
        * config.speedrun_config.train_config.num_train_steps
    )

<<<<<<< HEAD
    training_time = sum(step_times)
    training_hardware_flops = training_time * config.speedrun_config.num_devices * config.speedrun_config.device_flops
    logger.info(f"Training time: {training_time:.2f} seconds")
    # devices
    logger.info(f"Number of devices: {config.speedrun_config.num_devices}")
    logger.info(f"Device FLOPs: {config.speedrun_config.device_flops:.2e} FLOPs")
    logger.info(f"Training hardware FLOPs: {training_hardware_flops:.2e} FLOPs")
    
=======
    training_time_seconds = sum(step_times)
    training_time_in_minutes = training_time_seconds / 60
    training_hardware_flops = (
        training_time_seconds * config.speedrun_config.num_devices * config.speedrun_config.device_flops
    )
>>>>>>> f343dc2f
    # get wandb run and metrics
    run = wandb.Api().run(f"{config.wandb_entity}/{config.wandb_project}/{wandb_run_id}")
    wandb_metrics = {
        "eval/paloma/c4_en/bpb": run.summary.get("eval/paloma/c4_en/bpb", None),
    }

    wandb_num_devices = run.summary.get("num_devices", None)
    if wandb_num_devices is not None:
        if wandb_num_devices != config.speedrun_config.num_devices:
            logger.warning(
                f"Number of devices in wandb ({wandb_num_devices}) does not match number of devices in config"
                f"({config.speedrun_config.num_devices}). Going with config value."
            )

    wandb_device_flops = run.summary.get("throughput/theoretical_flops_per_device", None)
    if wandb_device_flops is not None:
        if wandb_device_flops != config.speedrun_config.device_flops:
            logger.warning(
                f"Device FLOPS in wandb ({wandb_device_flops}) does not match device FLOPS in config "
                f"({config.speedrun_config.device_flops})."
                f"Going with config value."
            )

    # Get timestamps in UTC
    start_time = datetime.datetime.fromisoformat(run.createdAt.replace("Z", "+00:00"))  # Convert ISO string to datetime
    runtime_seconds = run.summary["_runtime"]
    end_time = start_time + datetime.timedelta(seconds=runtime_seconds)

    wandb_run_link = f"https://wandb.ai/{config.wandb_entity}/{config.wandb_project}/runs/{wandb_run_id}"

    # Start with the base config as a dictionary
    speedrun_dict = config.speedrun_config.as_json_dict()

    # Add computed values and results
    run_info = {
        **speedrun_dict,
        # Model metrics
        "model_size": model_size,
        "total_tokens": total_tokens,
        "model_flops": model_flops,
        # Training metrics
        "training_time": training_time,
        "training_hardware_flops": training_hardware_flops,
        "eval/paloma/c4_en/bpb": (
            float(wandb_metrics.get("eval/paloma/c4_en/bpb"))
            if wandb_metrics.get("eval/paloma/c4_en/bpb") is not None
            else None
        ),
        # Run metadata
        "run_completion_timestamp": end_time.strftime("%Y-%m-%d %H:%M:%S UTC"),
        "wandb_run_link": wandb_run_link,
    }

    logger.info(f"Speedrun info and results: {run_info}")

    output_data = {"runs": [run_info]}
    with fsspec.open(config.output_path, "w") as f:
        json.dump(output_data, f, indent=2, sort_keys=True)
    logger.info(f"Speedrun info and results written to {config.output_path}")


### Default speedrun function ###


def default_speedrun(
    name: str,
    config: SpeedrunConfig,
    tags: list[str] | None = None,
    override_output_path: str | None = None,
) -> Sequence[ExecutorStep]:
    """
    Speedrun is a mechanism for submitting a PoC run for a new model/optimizer configuration. It consists of both a
    training step and a step that computes and stores metrics/metadata for the speedrun. See `experiments/speedrun/`
    for examples.

    Args:
        name: name of the training run. Will form the basis of the output path for the executor step.
        config: SpeedrunConfig containing model, training, and dataset configuration
        tags: Optional additional tags for tracking

    Returns:
        training step configured for the speedrun, and a step that computes and stores metrics/metadata
        for the speedrun.

    Raises:
        ValueError: If the configuration is invalid
    """

    logger.info(f"Running speedrun {name}")
    config.print_run_info()

    run_tags = ["speedrun"] + (tags or [])

    train_config = dataclasses.replace(config.train_config, data_seed=42)
    train_step = default_train(
        name=f"speedrun/{name}",
        tokenized=config.tokenized_dataset,
        model_config=config.model_config,
        train_config=train_config,
        tags=run_tags,
        eval_harness_tasks=None,
        override_output_path=override_output_path,
    )

    # Extract wandb info from train step
    wandb_run_id = None  # None by default

    if (
        train_step.config
        and train_step.config.train_config
        and train_step.config.train_config.trainer
        and train_step.config.train_config.trainer.tracker
    ):

        wandb_entity = train_step.config.train_config.trainer.tracker.entity or WANDB_ENTITY
        wandb_project = train_step.config.train_config.trainer.tracker.project or WANDB_PROJECT

        # (Nikil) this is a hack (the ExecutorStep isn't populated when using an override path, so can't get configs when
        # we do an override or if it is None for some reason, but after some investigation found that in those cases we
        # can fall back to the fact that we set the wandb run ID as the last part of the path anyway, so can use that)
        if override_output_path:
            wandb_run_id = override_output_path.split("/")[-1]
        else:
            wandb_run_id = train_step  # gets converted to output path when passing it into the results step

    assert wandb_run_id is not None, "Could not extract wandb run ID from train step"

    results_step = ExecutorStep(
        name=f"speedrun/{name}-speedrun_results",
        description=f"compute and store metrics and stats for the speedrun {name}.",
        fn=speedrun_results,
        config=SpeedrunResultsConfig(
            wandb_run_id=wandb_run_id,
            wandb_entity="stanford-mercury",
            wandb_project=wandb_project,
            speedrun_config=config,
            output_path=output_path_of(train_step, "speedrun_results.json"),
        ),
    )

    return [train_step, results_step]<|MERGE_RESOLUTION|>--- conflicted
+++ resolved
@@ -179,7 +179,6 @@
         * config.speedrun_config.train_config.num_train_steps
     )
 
-<<<<<<< HEAD
     training_time = sum(step_times)
     training_hardware_flops = training_time * config.speedrun_config.num_devices * config.speedrun_config.device_flops
     logger.info(f"Training time: {training_time:.2f} seconds")
@@ -188,13 +187,6 @@
     logger.info(f"Device FLOPs: {config.speedrun_config.device_flops:.2e} FLOPs")
     logger.info(f"Training hardware FLOPs: {training_hardware_flops:.2e} FLOPs")
     
-=======
-    training_time_seconds = sum(step_times)
-    training_time_in_minutes = training_time_seconds / 60
-    training_hardware_flops = (
-        training_time_seconds * config.speedrun_config.num_devices * config.speedrun_config.device_flops
-    )
->>>>>>> f343dc2f
     # get wandb run and metrics
     run = wandb.Api().run(f"{config.wandb_entity}/{config.wandb_project}/{wandb_run_id}")
     wandb_metrics = {
