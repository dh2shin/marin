--- conflicted
+++ resolved
@@ -460,10 +460,6 @@
     EvalDataset("allenai", "ai2_arc_easy", [arc_easy_eval], ["core", "arc"]),
     EvalDataset("allenai", "ai2_arc_challenge", [arc_challenge_eval], ["core", "arc"]),
     EvalDataset("allenai", "openbookqa", [openbookqa_eval], ["core"]),
-<<<<<<< HEAD
-    # EvalDataset("Tiger-Lab", "MMLU-Pro", [mmlu_pro_eval]),
-=======
->>>>>>> d3d786d3
     EvalDataset("openai", "openai_humaneval", [humaneval_eval]),
     EvalDataset("google-research-datasets", "mbpp", [mbpp_eval]),
 ]
